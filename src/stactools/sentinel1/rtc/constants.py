--- conflicted
+++ resolved
@@ -54,20 +54,15 @@
 SENTINEL_RTC_START: datetime = str_to_datetime("2016-07-29T00:00:00Z")
 SENTINEL_RTC_EXTENT = Extent(
     SpatialExtent([-124.73460, 24.54254, -66.89191, 49.36949]),
-<<<<<<< HEAD
     TemporalExtent([[SENTINEL_RTC_START, None]]),
 )
-=======
-    TemporalExtent([[str_to_datetime("2016-07-29T00:00:00Z"), None]]))
->>>>>>> ad6b3d41
 
 utm_zones = ["10", "11", "12", "13", "14", "15", "16", "17", "18", "19"]
 SENTINEL_RTC_EPSGS = [int(f"326{x}") for x in utm_zones]
 
 # RTC is derived from S1 GRD, so include input GRD properties for IW2 (center swath)
 # https://sentinel.esa.int/web/sentinel/technical-guides/sentinel-1-sar/products-algorithms/level-1-algorithms/ground-range-detected/iw
-<<<<<<< HEAD
-SENTINEL_RTC_SAR = {
+SENTINEL_RTC_SAR: Dict[str, Any] = {
     "instrument_mode": "IW",
     "product_type": "RTC",
     "polarizations": [sar.Polarization.VV, sar.Polarization.VH],
@@ -79,19 +74,4 @@
     "looks_range": 5,
     "looks_azimuth": 1,
     "gsd": 20,  # final MGRS pixel posting
-}  # type: Dict[str, Any]
-=======
-SENTINEL_RTC_SAR: Dict[str, Any] = {
-    'instrument_mode': 'IW',
-    'product_type': 'RTC',
-    'polarizations': [sar.Polarization.VV, sar.Polarization.VH],
-    'resolution_range': 20.3,
-    'resolution_azimuth': 22.6,
-    'pixel_spacing_range': 10,
-    'pixel_spacing_azimuth': 10,
-    'looks_equivalent_number': 4.3,
-    'looks_range': 5,
-    'looks_azimuth': 1,
-    'gsd': 20  # final MGRS pixel posting
-}
->>>>>>> ad6b3d41
+}