--- conflicted
+++ resolved
@@ -11,8 +11,4 @@
     registry.register_subcommand(commands.create_sentinel1_command)
 
 
-<<<<<<< HEAD
-__version__ = "0.2.1"
-=======
-__version__ = '0.3.0'
->>>>>>> ad6b3d41
+__version__ = "0.3.1"